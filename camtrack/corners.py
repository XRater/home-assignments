--- conflicted
+++ resolved
@@ -18,19 +18,6 @@
 from _corners import FrameCorners, CornerStorage, StorageImpl
 from _corners import dump, load, draw, without_short_tracks, create_cli
 
-<<<<<<< HEAD
-MAX_CORNERS = 1000
-MIN_DISTANCE = 15
-MAX_ERROR = 6
-lk_params = dict(winSize=(15, 15),
-                 maxLevel=2,
-                 criteria=(cv2.TERM_CRITERIA_EPS | cv2.TERM_CRITERIA_COUNT, 10, 0.03))
-feature_params = dict(maxCorners=MAX_CORNERS,
-                      qualityLevel=0.05,
-                      minDistance=MIN_DISTANCE,
-                      blockSize=MIN_DISTANCE)
-
-=======
 # https://opencv-python-tutroals.readthedocs.io/en/latest/py_tutorials/py_video/py_lucas_kanade/py_lucas_kanade.html
 # params for ShiTomasi corner detection
 maxCorners = 3000
@@ -45,7 +32,6 @@
 lk_params = dict(winSize=(15, 15),
                  maxLevel=2,
                  criteria=(cv2.TERM_CRITERIA_EPS | cv2.TERM_CRITERIA_COUNT, 10, 0.03))
->>>>>>> 871f5c96
 
 class _CornerStorageBuilder:
 
@@ -62,56 +48,6 @@
         return StorageImpl(item[1] for item in sorted(self._corners.items()))
 
 
-<<<<<<< HEAD
-def build_frame_corners(corners, ids, next_id) -> FrameCorners:
-    corners_number = corners.shape[0]
-    new_corners = corners.shape[0] - len(ids)
-    next_id1 = next_id + new_corners
-    new_ids = np.concatenate((ids, np.arange(next_id, next_id1)))
-    return FrameCorners(
-        new_ids,
-        np.array(corners),
-        np.ones(corners_number) * 5
-    ), new_ids, next_id1
-
-
-def add_new_coreners(corners_old, corners_new):
-    corners = corners_old
-    for corner in corners_new:
-        # if corners.shape[0] > MAX_CORNERS:
-        #     continue
-        bad = False
-        for corner_old in corners:
-            if ((corner_old - corner) ** 2).sum() < MIN_DISTANCE ** 2:
-                bad = True
-                break
-        if not bad:
-            corners = np.vstack([corners, [corner]])
-    return corners
-
-
-def _build_impl(frame_sequence: pims.FramesSequence,
-                builder: _CornerStorageBuilder) -> None:
-    image_0 = frame_sequence[0]
-    image_0 = (image_0 * 256).astype(np.uint8)
-    corners_cv = cv2.goodFeaturesToTrack(image_0, **feature_params)
-    corners, ids, next_id = build_frame_corners(corners_cv, np.array([]).astype(np.int32), 0)
-    builder.set_corners_at_frame(0, corners)
-    for frame, image_1 in enumerate(frame_sequence[1:], 1):
-        corners_new = cv2.goodFeaturesToTrack(image_1, **feature_params)
-        image_1 = (image_1 * 256).astype(np.uint8)
-        corners_cv1, _, err = cv2.calcOpticalFlowPyrLK(image_0, image_1, corners_cv, None, **lk_params)
-
-        corners_cv_filtered = corners_cv1[np.stack([err, err]).transpose((1,2,0)) < MAX_ERROR].reshape(-1, 1, 2)
-        ids = ids[err.squeeze() < MAX_ERROR]
-
-        coreners_cv1 = add_new_coreners(corners_cv_filtered, corners_new)
-        corners, ids, next_id = build_frame_corners(coreners_cv1, ids, next_id)
-        builder.set_corners_at_frame(frame, corners)
-
-        image_0 = image_1
-        corners_cv = coreners_cv1
-=======
 def mask_current_corners(points_, shape):
     mask = np.ones_like(shape, dtype=np.uint8)
     for x, y in points_:
@@ -163,7 +99,6 @@
 
         builder.set_corners_at_frame(idx, FrameCorners(*params.get()))
         cur_image = next_image
->>>>>>> 871f5c96
 
 
 def build(frame_sequence: pims.FramesSequence,
